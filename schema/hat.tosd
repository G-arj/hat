--- conflicted
+++ resolved
@@ -118,14 +118,6 @@
     [elements.description]
     type = "table"
 
-<<<<<<< HEAD
-=======
-        # Optional user-specified comment about the HAT file or package
-        [elements.description.comment]
-        type = "string"
-        optional = true
-
->>>>>>> 7147bffa
         # Optional user-specified author name
         [elements.description.author]
         type = "string"
